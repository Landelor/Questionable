{
  "$schema": "https://json-schema.org/draft/2020-12/schema",
  "$id": "https://git.carvel.li/liza/Questionable/raw/branch/master/QuestPaths/quest-v1.json",
  "title": "Questionable V1",
  "description": "A series of quest sequences",
  "type": "object",
  "properties": {
    "$schema": {
      "type": "string",
      "const": "https://git.carvel.li/liza/Questionable/raw/branch/master/QuestPaths/quest-v1.json"
    },
    "Author": {
      "description": "Author of the quest sequence",
      "type": [
        "string",
        "array"
      ],
      "items": {
        "type": "string"
      }
    },
    "Disabled": {
      "type": "boolean"
    },
    "Comment": {
      "type": "string"
    },
    "$": {
      "type": "string",
      "description": "Dev Comment (not visible in-game)"
    },
    "QuestSequence": {
      "type": "array",
      "items": {
        "type": "object",
        "properties": {
          "Sequence": {
            "type": "integer",
            "minimum": 0,
            "maximum": 255
          },
          "Steps": {
            "type": "array",
            "items": {
              "$ref": "#/$defs/Step"
            }
          },
          "Comment": {
            "type": "string"
          }
        },
        "required": [
          "Sequence"
        ],
        "additionalProperties": false
      }
    }
  },
  "required": [
    "$schema",
    "QuestSequence",
    "Author"
  ],
  "additionalProperties": false,
  "$defs": {
    "Step": {
      "type": "object",
      "properties": {
        "DataId": {
          "type": "integer",
          "description": "The data id of the NPC/Object/Aetheryte/Aether Current",
          "exclusiveMinimum": 0
        },
        "Position": {
          "$ref": "https://git.carvel.li/liza/Questionable/raw/branch/master/Questionable.Model/common-schema.json#/$defs/Vector3"
        },
        "StopDistance": {
          "type": [
            "number",
            "null"
          ],
          "description": "Set if pathfinding should stop closer or further away from the default stop distance",
          "exclusiveMinimum": 0
        },
        "IgnoreDistanceToObject": {
          "type": "boolean",
          "description": "Most interactions with objects are checked for a Y (height) difference of 2 in-game units. If set to true, the game won't attempt to get any closer if the height difference is larger than this."
        },
        "RestartNavigationIfCancelled": {
          "type": "boolean",
          "description": "For some specific loading screen transitions (e.g. when entering/leaving the water through the portals in the ruby sea), setting this to 'false' means it won't re-attempt to move to the portal after the loading animation"
        },
        "TerritoryId": {
          "type": "integer",
          "description": "The territory id associated with the location",
          "exclusiveMinimum": 0
        },
        "TargetTerritoryId": {
          "type": "integer",
          "description": "If set, this step is complete (movement-wise) if this territory id is reached",
          "exclusiveMinimum": 0
        },
        "InteractionType": {
          "type": "string",
          "description": "What to do at the position",
          "enum": [
            "None",
            "Interact",
            "WalkTo",
            "AttuneAethernetShard",
            "AttuneAetheryte",
            "AttuneAetherCurrent",
            "Combat",
            "UseItem",
            "EquipItem",
            "PurchaseItem",
            "EquipRecommended",
            "Say",
            "Emote",
            "Action",
            "StatusOff",
            "WaitForNpcAtPosition",
            "WaitForManualProgress",
            "Duty",
            "SinglePlayerDuty",
            "Jump",
            "Dive",
            "Craft",
            "Gather",
            "Snipe",
            "Instruction",
            "AcceptQuest",
            "CompleteQuest",
            "InitiateLeve"
          ]
        },
        "Disabled": {
          "description": "Whether this step is disabled (see SkipIf for more control)",
          "type": "boolean"
        },
        "DisableNavmesh": {
          "description": "If true, will go to the position in a straight line instead of using pathfinding",
          "type": "boolean"
        },
        "Mount": {
          "type": [
            "boolean",
            "null"
          ],
          "description": "If true, will mount regardless of distance to position. If false, will unmount."
        },
        "Fly": {
          "type": "boolean",
          "description": "If true and flying is unlocked in a zone, will use a flight path"
        },
        "Land": {
          "type": "boolean",
          "description": "If true and flying, will attempt to land on the ground"
        },
        "Sprint": {
          "type": [
            "boolean",
            "null"
          ]
        },
        "AetheryteShortcut": {
          "description": "The Aetheryte to teleport to (before moving)",
          "$ref": "https://git.carvel.li/liza/Questionable/raw/branch/master/Questionable.Model/common-schema.json#/$defs/Aetheryte"
        },
        "AethernetShortcut": {
          "type": "array",
          "description": "A pair of aethernet locations (from + to) to use as a shortcut",
          "minItems": 2,
          "maxItems": 2,
          "items": {
            "$ref": "https://git.carvel.li/liza/Questionable/raw/branch/master/Questionable.Model/common-schema.json#/$defs/AethernetShard"
          }
        },
        "ItemId": {
          "type": [
            "number",
            "null"
          ],
          "description": "The Item to use",
          "exclusiveMinimum": 0
        },
        "SkipConditions": {
          "type": "object",
          "properties": {
            "StepIf": {
              "type": "object",
              "properties": {
                "Never": {
                  "type": "boolean"
                },
                "CompletionQuestVariablesFlags": {
                  "$ref": "https://git.carvel.li/liza/Questionable/raw/branch/master/Questionable.Model/common-schema.json#/$defs/CompletionFlags"
                },
                "Flying": {
                  "type": "string",
                  "enum": [
                    "Locked",
                    "Unlocked"
                  ]
                },
                "Chocobo": {
                  "type": "string",
                  "enum": [
                    "Locked",
                    "Unlocked"
                  ]
                },
                "NotTargetable": {
                  "type": "boolean"
                },
                "InTerritory": {
                  "type": "array",
                  "items": {
                    "type": "integer"
                  }
                },
                "NotInTerritory": {
                  "type": "array",
                  "items": {
                    "type": "integer"
                  }
                },
                "Item": {
                  "type": "object",
                  "properties": {
                    "NotInInventory": {
                      "type": "boolean"
                    }
                  }
                },
                "QuestsAccepted": {
                  "type": "array",
                  "items": {
                    "type": [
                      "number",
                      "string"
                    ]
                  }
                },
                "QuestsCompleted": {
                  "type": "array",
                  "items": {
                    "type": [
                      "number",
                      "string"
                    ]
                  }
                },
                "NotNamePlateIconId": {
                  "type": "array",
                  "items": {
                    "type": "integer"
                  }
                },
                "AetheryteLocked": {
                  "$ref": "https://git.carvel.li/liza/Questionable/raw/branch/master/Questionable.Model/common-schema.json#/$defs/Aetheryte"
                },
                "AetheryteUnlocked": {
                  "$ref": "https://git.carvel.li/liza/Questionable/raw/branch/master/Questionable.Model/common-schema.json#/$defs/Aetheryte"
                },
                "NearPosition": {
                  "type": "object",
                  "properties": {
                    "Position": {
                      "$ref": "https://git.carvel.li/liza/Questionable/raw/branch/master/Questionable.Model/common-schema.json#/$defs/Vector3"
                    },
                    "MaximumDistance": {
                      "type": "number"
                    },
                    "TerritoryId": {
                      "type": "number"
                    }
                  },
                  "required": [
                    "Position",
                    "MaximumDistance",
                    "TerritoryId"
                  ],
                  "additionalProperties": false
                },
                "ExtraCondition": {
                  "type": "string",
                  "enum": [
                    "WakingSandsMainArea",
                    "RisingStonesSolar",
                    "RoguesGuild",
                    "DockStorehouse"
                  ]
                }
              },
              "additionalProperties": false
            },
            "AetheryteShortcutIf": {
              "type": "object",
              "properties": {
                "Never": {
                  "type": "boolean"
                },
                "InSameTerritory": {
                  "type": "boolean"
                },
                "InTerritory": {
                  "type": "array",
                  "items": {
                    "type": "integer"
                  }
                },
                "QuestsAccepted": {
                  "type": "array",
                  "items": {
                    "type": [
                      "number",
                      "string"
                    ]
                  }
                },
                "QuestsCompleted": {
                  "type": "array",
                  "items": {
                    "type": [
                      "number",
                      "string"
                    ]
                  }
                },
                "AetheryteLocked": {
                  "$ref": "https://git.carvel.li/liza/Questionable/raw/branch/master/Questionable.Model/common-schema.json#/$defs/Aetheryte"
                },
                "AetheryteUnlocked": {
                  "$ref": "https://git.carvel.li/liza/Questionable/raw/branch/master/Questionable.Model/common-schema.json#/$defs/Aetheryte"
                },
                "RequiredQuestVariablesNotMet": {
                  "type": "boolean"
                },
                "NearPosition": {
                  "type": "object",
                  "properties": {
                    "Position": {
                      "$ref": "https://git.carvel.li/liza/Questionable/raw/branch/master/Questionable.Model/common-schema.json#/$defs/Vector3"
                    },
                    "MaximumDistance": {
                      "type": "number"
                    },
                    "TerritoryId": {
                      "type": "number"
                    }
                  },
                  "required": [
                    "Position",
                    "MaximumDistance",
                    "TerritoryId"
                  ],
                  "additionalProperties": false
                }
              },
              "additionalProperties": false
            },
            "AethernetShortcutIf": {
              "type": "object",
              "properties": {
                "Never": {
                  "type": "boolean"
                },
                "InSameTerritory": {
                  "type": "boolean"
                },
                "AetheryteLocked": {
                  "$ref": "https://git.carvel.li/liza/Questionable/raw/branch/master/Questionable.Model/common-schema.json#/$defs/Aetheryte"
                },
                "AetheryteUnlocked": {
                  "$ref": "https://git.carvel.li/liza/Questionable/raw/branch/master/Questionable.Model/common-schema.json#/$defs/Aetheryte"
                }
              },
              "additionalProperties": false
            }
          },
          "additionalProperties": false
        },
        "CompletionQuestVariablesFlags": {
          "$ref": "https://git.carvel.li/liza/Questionable/raw/branch/master/Questionable.Model/common-schema.json#/$defs/CompletionFlags"
        },
        "RequiredQuestVariables": {
          "type": "array",
          "description": "Certain quests (primarily beast tribes/allied societies) have a RNG element to spawning targets, and the step should be skipped in its entirety if none of the sets below match",
          "minItems": 6,
          "maxItems": 6,
          "items": {
            "type": [
              "array",
              "null"
            ],
            "items": {
              "type": [
                "number",
                "object"
              ],
              "properties": {
                "High": {
                  "type": [
                    "number",
                    "null"
                  ],
                  "minimum": 0,
                  "maximum": 15
                },
                "Low": {
                  "type": [
                    "number",
                    "null"
                  ],
                  "minimum": 0,
                  "maximum": 15
                }
              },
              "minimum": 0,
              "maximum": 255
            }
          }
        },
        "DelaySecondsAtStart": {
          "description": "Time to wait before starting",
          "type": [
            "number",
            "null"
          ]
        },
        "Comment": {
          "type": "string"
        }
      },
      "required": [
        "TerritoryId",
        "InteractionType"
      ],
      "allOf": [
        {
          "if": {
            "properties": {
              "InteractionType": {
                "const": "Interact"
              }
            }
          },
          "then": {
            "properties": {
              "PickUpItemId": {
                "type": "number"
              }
            },
            "required": [
              "DataId"
            ]
          }
        },
        {
          "if": {
            "properties": {
              "InteractionType": {
                "const": "WalkTo"
              }
            }
          },
          "then": {
            "required": [
              "Position"
            ]
          }
        },
        {
          "if": {
            "properties": {
              "InteractionType": {
                "const": "AttuneAetheryte"
              }
            }
          },
          "then": {
            "properties": {
              "Aetheryte": {
                "$ref": "https://git.carvel.li/liza/Questionable/raw/branch/master/Questionable.Model/common-schema.json#/$defs/Aetheryte"
              },
              "DataId": {
                "type": "null"
              },
              "Position": {
                "type": "null"
              }
            },
            "required": [
              "Aetheryte"
            ]
          },
          "else": {
            "properties": {
              "Aetheryte": {
                "type": "null"
              }
            }
          }
        },
        {
          "if": {
            "properties": {
              "InteractionType": {
                "const": "AttuneAethernetShard"
              }
            }
          },
          "then": {
            "properties": {
              "AethernetShard": {
                "$ref": "https://git.carvel.li/liza/Questionable/raw/branch/master/Questionable.Model/common-schema.json#/$defs/AethernetShard"
              },
              "DataId": {
                "type": "null"
              },
              "Position": {
                "type": "null"
              }
            },
            "required": [
              "AethernetShard"
            ]
          },
          "else": {
            "properties": {
              "AethernetShard": {
                "type": "null"
              }
            }
          }
        },
        {
          "if": {
            "properties": {
              "InteractionType": {
                "const": "AttuneAetherCurrent"
              }
            }
          },
          "then": {
            "properties": {
              "AetherCurrentId": {
                "type": "integer",
                "description": "The aether current id, used to check if a given aetheryte is unlocked",
                "exclusiveMinimum": 0
              }
            },
            "required": [
              "DataId",
              "Position",
              "AetherCurrentId"
            ]
          }
        },
        {
          "if": {
            "properties": {
              "InteractionType": {
                "const": "Combat"
              }
            }
          },
          "then": {
            "properties": {
              "EnemySpawnType": {
                "type": "string",
                "description": "Determines how enemy spawning is handled in combat locations",
                "enum": [
                  "AutoOnEnterArea",
                  "AfterInteraction",
                  "AfterItemUse",
                  "AfterAction",
                  "AfterEmote",
                  "OverworldEnemies",
                  "FateEnemies"
                ]
              },
              "KillEnemyDataIds": {
                "description": "The enemy data ids which are supposed to be killed",
                "type": "array",
                "items": {
                  "type": "integer"
                }
              },
              "ComplexCombatData": {
                "description": "If multiple different enemies are supposed to be killed in a single quest step, this typically is handled via items",
                "type": "array",
                "items": {
                  "type": "object",
                  "properties": {
                    "DataId": {
                      "description": "The enemy data id which is supposed to be killed",
                      "type": "integer"
                    },
                    "MinimumKillCount": {
                      "description": "Overworld mobs: If this number of mobs has been killed, will wait a bit before attempting to pull another mob to see if the quest progresses",
                      "type": "integer"
                    },
                    "RewardItemId": {
                      "type": "integer"
                    },
                    "RewardItemCount": {
                      "type": "integer"
                    },
                    "CompletionQuestVariablesFlags": {
                      "$ref": "https://git.carvel.li/liza/Questionable/raw/branch/master/Questionable.Model/common-schema.json#/$defs/CompletionFlags"
                    },
                    "IgnoreQuestMarker": {
                      "type": "boolean"
                    }
                  },
                  "required": [
                    "DataId"
                  ]
                }
              },
              "CombatItemUse": {
                "description": "Unlike the 'AfterItemUse' condition that is used for spawning an enemy in the first place, interacting with an item at a certain stage of combat is required",
                "type": "object",
                "properties": {
                  "ItemId": {
                    "type": "integer"
                  },
                  "Condition": {
                    "type": "string",
                    "enum": [
                      "Incapacitated",
                      "Health%"
                    ]
                  },
                  "Value": {
                    "type": "integer"
                  }
                },
                "required": [
                  "ItemId",
                  "Condition"
                ]
              },
              "CombatDelaySecondsAtStart": {
                "type": "number"
              }
            },
            "required": [
              "Position",
              "EnemySpawnType"
            ],
            "oneOf": [
              {
                "required": [
                  "KillEnemyDataIds"
                ]
              },
              {
                "required": [
                  "ComplexCombatData"
                ]
              }
            ]
          }
        },
        {
          "if": {
            "properties": {
              "InteractionType": {
                "const": "UseItem"
              },
              "ItemId": {
                "not": {
                  "const": 30362
                }
              }
            }
          },
          "then": {
            "required": [
              "Position"
            ]
          }
        },
        {
          "if": {
            "anyOf": [
              {
                "properties": {
                  "InteractionType": {
                    "const": "UseItem"
                  }
                }
              },
              {
                "properties": {
                  "InteractionType": {
                    "const": "Combat"
                  },
                  "EnemySpawnType": {
                    "const": "AfterItemUse"
                  }
                }
              }
            ]
          },
          "then": {
            "properties": {
              "GroundTarget": {
                "type": [
                  "boolean",
                  "null"
                ],
                "default": false
              }
            },
            "required": [
              "ItemId"
            ]
          }
        },
        {
          "if": {
            "properties": {
              "InteractionType": {
                "const": "EquipItem"
              }
            }
          },
          "then": {
            "required": [
              "ItemId"
            ]
          }
        },
        {
          "if": {
            "properties": {
              "InteractionType": {
                "const": "PurchaseItem"
              }
            }
          },
          "then": {
            "properties": {
              "ItemCount": {
                "type": "integer"
              },
              "PurchaseMenu": {
                "type": "object",
                "description": "The text to use with /say",
                "properties": {
                  "ExcelSheet": {
                    "type": "string"
                  },
                  "Key": {
                    "type": [
                      "string",
                      "integer"
                    ]
                  }
                },
                "required": [
                  "Key"
                ]
              }
            },
            "required": [
              "ItemId",
              "ItemCount"
            ]
          }
        },
        {
          "if": {
            "properties": {
              "InteractionType": {
                "anyOf": [
                  {
                    "const": "Emote"
                  },
                  {
                    "const": "AcceptQuest"
                  },
                  {
                    "const": "CompleteQuest"
                  },
                  {
                    "const": "SinglePlayerDuty"
                  }
                ]
              }
            }
          },
          "then": {
            "properties": {
              "Emote": {
                "type": "string",
                "description": "The emote to use",
                "enum": [
                  "stretch",
                  "wave",
                  "rally",
                  "deny",
                  "pray",
                  "slap",
                  "doubt",
                  "psych",
                  "cheer",
                  "happy",
                  "poke",
                  "flex",
                  "soothe",
                  "me",
                  "welcome",
                  "imperialsalute",
                  "pet",
                  "dance",
                  "respect",
                  "lookout",
                  "kneel",
                  "bow",
                  "uchiwasshoi",
                  "clap",
                  "victorypose",
                  "comfort",
                  "battlestance",
                  "doze",
                  "box",
                  "sundropdance",
<<<<<<< HEAD
                  "cry"
=======
                  "disappointed",
                  "examineself",
                  "joy"
>>>>>>> 17c90ba2
                ]
              }
            }
          }
        },
        {
          "if": {
            "properties": {
              "InteractionType": {
                "const": "Emote"
              }
            }
          },
          "then": {
            "required": [
              "Position",
              "Emote"
            ]
          }
        },
        {
          "if": {
            "properties": {
              "InteractionType": {
                "anyOf": [
                  {
                    "const": "Say"
                  },
                  {
                    "const": "CompleteQuest"
                  }
                ]
              }
            }
          },
          "then": {
            "properties": {
              "ChatMessage": {
                "type": "object",
                "description": "The text to use with /say",
                "properties": {
                  "ExcelSheet": {
                    "type": "string"
                  },
                  "Key": {
                    "type": "string"
                  }
                },
                "required": [
                  "Key"
                ]
              }
            }
          }
        },
        {
          "if": {
            "properties": {
              "InteractionType": {
                "const": "Say"
              }
            }
          },
          "then": {
            "required": [
              "ChatMessage"
            ]
          }
        },
        {
          "if": {
            "properties": {
              "InteractionType": {
                "const": "Action"
              }
            }
          },
          "then": {
            "properties": {
              "Action": {
                "type": "string",
                "description": "The action to use",
                "enum": [
                  "Heavy Swing",
                  "Bootshine",
                  "Twin Snakes",
                  "Demolish",
                  "Dragon Kick",
                  "Heavy Shot",
                  "Cure",
                  "Cure II",
                  "Eukrasia",
                  "Diagnosis",
                  "Eukrasian Diagnosis",
                  "Esuna",
                  "Physick",
                  "Aspected Benefic",
                  "Form Shift",
                  "Buffet (Sanuwa)",
                  "Buffet (Griffin)",
                  "Trample",
                  "Fumigate",
                  "Inhale",
                  "Siphon Snout",
                  "Peculiar Light",
                  "Cannonfire",
                  "Red Gulal",
                  "Yellow Gulal",
                  "Blue Gulal",
                  "Electric Flux",
                  "Hop-step",
                  "Fuma Shuriken",
                  "Katon",
                  "Raiton",
                  "Hide"
                ]
              }
            },
            "required": [
              "Action"
            ]
          }
        },
        {
          "if": {
            "properties": {
              "InteractionType": {
                "const": "StatusOff"
              }
            }
          },
          "then": {
            "properties": {
              "Status": {
                "type": "string",
                "description": "The status to disable",
                "enum": [
                  "Hidden"
                ]
              }
            },
            "required": [
              "Status"
            ]
          }
        },
        {
          "if": {
            "properties": {
              "InteractionType": {
                "const": "Jump"
              }
            }
          },
          "then": {
            "properties": {
              "JumpDestination": {
                "type": "object",
                "properties": {
                  "Position": {
                    "$ref": "https://git.carvel.li/liza/Questionable/raw/branch/master/Questionable.Model/common-schema.json#/$defs/Vector3"
                  },
                  "StopDistance": {
                    "type": [
                      "number",
                      "null"
                    ],
                    "description": "Set if pathfinding should stop closer or further away from the default stop distance",
                    "exclusiveMinimum": 0
                  },
                  "DelaySeconds": {
                    "type": [
                      "number",
                      "null"
                    ]
                  },
                  "Type": {
                    "type": "string",
                    "enum": [
                      "SingleJump",
                      "RepeatedJumps"
                    ],
                    "default": "SingleJump"
                  }
                },
                "required": [
                  "Position"
                ]
              }
            },
            "required": [
              "Position",
              "JumpDestination"
            ]
          }
        },
        {
          "if": {
            "properties": {
              "InteractionType": {
                "anyOf": [
                  {
                    "const": "Interact"
                  },
                  {
                    "const": "SinglePlayerDuty"
                  },
                  {
                    "const": "WaitForManualProgress"
                  },
                  {
                    "const": "AcceptQuest"
                  },
                  {
                    "const": "CompleteQuest"
                  },
                  {
                    "const": "Instruction"
                  },
                  {
                    "const": "Say"
                  },
                  {
                    "const": "Emote"
                  },
                  {
                    "const": "UseItem"
                  }
                ]
              }
            }
          },
          "then": {
            "properties": {
              "DialogueChoices": {
                "type": "array",
                "items": {
                  "type": "object",
                  "properties": {
                    "Type": {
                      "type": "string",
                      "enum": [
                        "YesNo",
                        "List"
                      ]
                    },
                    "ExcelSheet": {
                      "type": "string"
                    }
                  },
                  "required": [
                    "Type"
                  ],
                  "allOf": [
                    {
                      "if": {
                        "properties": {
                          "Type": {
                            "const": "YesNo"
                          }
                        }
                      },
                      "then": {
                        "properties": {
                          "Prompt": {
                            "type": [
                              "string",
                              "integer"
                            ]
                          },
                          "PromptIsRegularExpression": {
                            "type": "boolean"
                          },
                          "Yes": {
                            "type": "boolean",
                            "default": true
                          }
                        },
                        "required": [
                          "Prompt",
                          "Yes"
                        ]
                      }
                    },
                    {
                      "if": {
                        "properties": {
                          "Type": {
                            "const": "List"
                          }
                        }
                      },
                      "then": {
                        "properties": {
                          "Prompt": {
                            "type": [
                              "string",
                              "integer",
                              "null"
                            ]
                          },
                          "PromptIsRegularExpression": {
                            "type": "boolean"
                          },
                          "Answer": {
                            "type": [
                              "string",
                              "integer"
                            ]
                          },
                          "AnswerIsRegularExpression": {
                            "type": "boolean"
                          }
                        },
                        "required": [
                          "Prompt",
                          "Answer"
                        ]
                      }
                    }
                  ]
                }
              },
              "PointMenuChoices": {
                "type": "array",
                "items": {
                  "type": "integer",
                  "minimum": 0
                }
              }
            }
          }
        },
        {
          "if": {
            "properties": {
              "InteractionType": {
                "const": "Duty"
              }
            }
          },
          "then": {
            "properties": {
              "ContentFinderConditionId": {
                "type": "integer",
                "exclusiveMinimum": 0,
                "exclusiveMaximum": 3000
              },
              "DataId": {
                "type": "null"
              },
              "Position": {
                "type": "null"
              }
            },
            "required": [
              "ContentFinderConditionId"
            ]
          }
        },
        {
          "if": {
            "properties": {
              "InteractionType": {
                "const": "WaitForNpcAtPosition"
              }
            }
          },
          "then": {
            "properties": {
              "NpcWaitDistance": {
                "type": "number",
                "exclusiveMinimum": 0
              }
            }
          }
        },
        {
          "if": {
            "properties": {
              "InteractionType": {
                "const": "AcceptQuest"
              }
            }
          },
          "then": {
            "properties": {
              "PickUpQuestId": {
                "type": [
                  "null",
                  "number",
                  "string"
                ],
                "description": "Determines the quest which should be accepted. If empty/null, accepts the quest corresponding to the file name."
              }
            }
          }
        },
        {
          "if": {
            "properties": {
              "InteractionType": {
                "const": "CompleteQuest"
              }
            }
          },
          "then": {
            "properties": {
              "TurnInQuestId": {
                "type": [
                  "null",
                  "number",
                  "string"
                ],
                "description": "Determines the quest which should be turned in. If empty/null, turns in the quest corresponding to the file name."
              },
              "NextQuestId": {
                "type": [
                  "null",
                  "number",
                  "string"
                ],
                "description": "For quest chains (e.g. DT healer role quests) Which quest to do next, given that you meet the required level."
              }
            }
          }
        },
        {
          "if": {
            "properties": {
              "InteractionType": {
                "const": "Craft"
              }
            }
          },
          "then": {
            "properties": {
              "ItemCount": {
                "type": "number"
              }
            },
            "required": [
              "ItemId",
              "ItemCount"
            ]
          }
        },
        {
          "if": {
            "properties": {
              "InteractionType": {
                "const": "Gather"
              }
            }
          },
          "then": {
            "properties": {
              "ItemsToGather": {
                "type": "array",
                "description": "Unlike crafting steps, which will always craft a single item id regardless of class, this allows for gathering different items depending on whether you've picked the quest up as miner or botanist",
                "items": {
                  "type": "object",
                  "properties": {
                    "ItemId": {
                      "type": "number"
                    },
                    "AlternativeItemId": {
                      "description": "For leves that allow you to gather two items with different chance percentage, this is the preferred item if the gathering chance is 100% (after buffs)",
                      "type": "number"
                    },
                    "ItemCount": {
                      "type": "number",
                      "exclusiveMinimum": 0
                    },
                    "Collectability": {
                      "type": "number",
                      "minimum": 0,
                      "maximum": 1000
                    },
                    "QuestAcceptedAsClass": {
                      "type": "string",
                      "enum": [
                        "Miner",
                        "Botanist"
                      ]
                    }
                  },
                  "required": [
                    "ItemId",
                    "ItemCount"
                  ]
                }
              }
            },
            "required": [
              "ItemsToGather"
            ]
          }
        },
        {
          "if": {
            "properties": {
              "InteractionType": {
                "anyOf": [
                  {
                    "const": "WaitForManualProgress"
                  },
                  {
                    "const": "Instruction"
                  },
                  {
                    "const": "Snipe"
                  }
                ]
              }
            }
          },
          "then": {
            "required": [
              "Comment"
            ]
          }
        }
      ]
    }
  }
}<|MERGE_RESOLUTION|>--- conflicted
+++ resolved
@@ -830,13 +830,10 @@
                   "doze",
                   "box",
                   "sundropdance",
-<<<<<<< HEAD
-                  "cry"
-=======
+                  "cry",
                   "disappointed",
                   "examineself",
                   "joy"
->>>>>>> 17c90ba2
                 ]
               }
             }
