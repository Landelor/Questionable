<<<<<<< HEAD
{
    "$schema": "https://git.carvel.li/liza/Questionable/raw/branch/master/QuestPaths/quest-v1.json",
    "Author": "Censored",
    "QuestSequence": [
        {
            "Sequence": 0,
            "Steps": [
                {
                    "DataId": 1009214,
                    "Position": {
                        "X": 159.3805,
                        "Y": -5.6866503,
                        "Z": 69.29114
                    },
                    "TerritoryId": 154,
                    "InteractionType": "AcceptQuest",
                    "AetheryteShortcut": "North Shroud - Fallgourd Float",
                    "SkipConditions": {
                        "AetheryteShortcutIf": {
                            "NearPosition": {
                                "Position": {
                                    "X": 153.8872,
                                    "Y": -9.001622,
                                    "Z": 77.50049
                                },
                                "TerritoryId": 154,
                                "MaximumDistance": 50
                            }
                        }
                    }
                }
            ]
        },
        {
            "Sequence": 1,
            "Steps": [
                {
                    "DataId": 1009637,
                    "Position": {
                        "X": -156.11511,
                        "Y": -9.924311,
                        "Z": -92.5155
                    },
                    "TerritoryId": 154,
                    "InteractionType": "Say",
                    "ChatMessage": {
                        "Key": "TEXT_BANIXA404_01501_SYSTEM_100_062"
                    },
                    "Fly": true,
                    "Land": true
                }
            ]
        },
        {
            "Sequence": 2,
            "Steps": [
                {
                    "DataId": 1009218,
                    "Position": {
                        "X": -4.1047363,
                        "Y": -40.949986,
                        "Z": 176.83679
                    },
                    "TerritoryId": 154,
                    "InteractionType": "Interact",
                    "AetheryteShortcut": "North Shroud - Fallgourd Float"
                }
            ]
        },
        {
            "Sequence": 255,
            "Steps": [
                {
                    "TerritoryId": 154,
                    "InteractionType": "Craft",
                    "ItemId": 8108,
                    "ItemCount": 3,
                    "SkipConditions": {
                        "StepIf": {
                            "Item": {
                                "NotInInventory": false
                            }
                        }
                    },
                    "RequiredCurrentJob": [
                        "DoH"
                    ]
                },
                {
                    "DataId": 1009214,
                    "Position": {
                        "X": 159.3805,
                        "Y": -5.6866503,
                        "Z": 69.29114
                    },
                    "TerritoryId": 154,
                    "InteractionType": "CompleteQuest",
                    "Fly": true,
                    "Land": true
                }
            ]
        }
    ]
}
=======
{
    "$schema": "https://git.carvel.li/liza/Questionable/raw/branch/master/QuestPaths/quest-v1.json",
    "Author": "Censored",
    "QuestSequence": [
        {
            "Sequence": 0,
            "Steps": [
                {
                    "DataId": 1009214,
                    "Position": {
                        "X": 159.3805,
                        "Y": -5.6866503,
                        "Z": 69.29114
                    },
                    "TerritoryId": 154,
                    "InteractionType": "AcceptQuest",
                    "AetheryteShortcut": "North Shroud - Fallgourd Float",
                    "Fly": true,
                    "SkipConditions": {
                        "AetheryteShortcutIf": {
                            "NearPosition": {
                                "Position": {
                                    "X": 153.8872,
                                    "Y": -9.001622,
                                    "Z": 77.50049
                                },
                                "TerritoryId": 154,
                                "MaximumDistance": 50
                            }
                        }
                    }
                }
            ]
        },
        {
            "Sequence": 1,
            "Steps": [
                {
                    "DataId": 1009637,
                    "Position": {
                        "X": -156.11511,
                        "Y": -9.924311,
                        "Z": -92.5155
                    },
                    "TerritoryId": 154,
                    "InteractionType": "Say",
                    "ChatMessage": {
                        "Key": "TEXT_BANIXA404_01501_SYSTEM_100_062"
                    },
                    "Fly": true,
                    "Land": true
                }
            ]
        },
        {
            "Sequence": 2,
            "Steps": [
                {
                    "DataId": 1009218,
                    "Position": {
                        "X": -4.1047363,
                        "Y": -40.949986,
                        "Z": 176.83679
                    },
                    "TerritoryId": 154,
                    "InteractionType": "Interact",
                    "AetheryteShortcut": "North Shroud - Fallgourd Float"
                }
            ]
        },
        {
            "Sequence": 255,
            "Steps": [
                {
                    "TerritoryId": 154,
                    "InteractionType": "Craft",
                    "ItemId": 8108,
                    "ItemCount": 3,
                    "SkipConditions": {
                        "StepIf": {
                            "Item": {
                                "NotInInventory": false
                            }
                        }
                    }
                },
                {
                    "DataId": 1009214,
                    "Position": {
                        "X": 159.3805,
                        "Y": -5.6866503,
                        "Z": 69.29114
                    },
                    "TerritoryId": 154,
                    "InteractionType": "CompleteQuest",
                    "Fly": true,
                    "Land": true
                }
            ]
        }
    ]
}
>>>>>>> 83a9d321
<|MERGE_RESOLUTION|>--- conflicted
+++ resolved
@@ -1,209 +1,102 @@
-<<<<<<< HEAD
 {
-    "$schema": "https://git.carvel.li/liza/Questionable/raw/branch/master/QuestPaths/quest-v1.json",
-    "Author": "Censored",
-    "QuestSequence": [
+  "$schema": "https://git.carvel.li/liza/Questionable/raw/branch/master/QuestPaths/quest-v1.json",
+  "Author": "Censored",
+  "QuestSequence": [
+    {
+      "Sequence": 0,
+      "Steps": [
         {
-            "Sequence": 0,
-            "Steps": [
-                {
-                    "DataId": 1009214,
-                    "Position": {
-                        "X": 159.3805,
-                        "Y": -5.6866503,
-                        "Z": 69.29114
-                    },
-                    "TerritoryId": 154,
-                    "InteractionType": "AcceptQuest",
-                    "AetheryteShortcut": "North Shroud - Fallgourd Float",
-                    "SkipConditions": {
-                        "AetheryteShortcutIf": {
-                            "NearPosition": {
-                                "Position": {
-                                    "X": 153.8872,
-                                    "Y": -9.001622,
-                                    "Z": 77.50049
-                                },
-                                "TerritoryId": 154,
-                                "MaximumDistance": 50
-                            }
-                        }
-                    }
-                }
-            ]
+          "DataId": 1009214,
+          "Position": {
+            "X": 159.3805,
+            "Y": -5.6866503,
+            "Z": 69.29114
+          },
+          "TerritoryId": 154,
+          "InteractionType": "AcceptQuest",
+          "AetheryteShortcut": "North Shroud - Fallgourd Float",
+          "Fly": true,
+          "SkipConditions": {
+            "AetheryteShortcutIf": {
+              "NearPosition": {
+                "Position": {
+                  "X": 153.8872,
+                  "Y": -9.001622,
+                  "Z": 77.50049
+                },
+                "TerritoryId": 154,
+                "MaximumDistance": 50
+              }
+            }
+          }
+        }
+      ]
+    },
+    {
+      "Sequence": 1,
+      "Steps": [
+        {
+          "DataId": 1009637,
+          "Position": {
+            "X": -156.11511,
+            "Y": -9.924311,
+            "Z": -92.5155
+          },
+          "TerritoryId": 154,
+          "InteractionType": "Say",
+          "ChatMessage": {
+            "Key": "TEXT_BANIXA404_01501_SYSTEM_100_062"
+          },
+          "Fly": true,
+          "Land": true
+        }
+      ]
+    },
+    {
+      "Sequence": 2,
+      "Steps": [
+        {
+          "DataId": 1009218,
+          "Position": {
+            "X": -4.1047363,
+            "Y": -40.949986,
+            "Z": 176.83679
+          },
+          "TerritoryId": 154,
+          "InteractionType": "Interact",
+          "AetheryteShortcut": "North Shroud - Fallgourd Float"
+        }
+      ]
+    },
+    {
+      "Sequence": 255,
+      "Steps": [
+        {
+          "TerritoryId": 154,
+          "InteractionType": "Craft",
+          "ItemId": 8108,
+          "ItemCount": 3,
+          "SkipConditions": {
+            "StepIf": {
+              "Item": {
+                "NotInInventory": false
+              }
+            }
+          }
         },
         {
-            "Sequence": 1,
-            "Steps": [
-                {
-                    "DataId": 1009637,
-                    "Position": {
-                        "X": -156.11511,
-                        "Y": -9.924311,
-                        "Z": -92.5155
-                    },
-                    "TerritoryId": 154,
-                    "InteractionType": "Say",
-                    "ChatMessage": {
-                        "Key": "TEXT_BANIXA404_01501_SYSTEM_100_062"
-                    },
-                    "Fly": true,
-                    "Land": true
-                }
-            ]
-        },
-        {
-            "Sequence": 2,
-            "Steps": [
-                {
-                    "DataId": 1009218,
-                    "Position": {
-                        "X": -4.1047363,
-                        "Y": -40.949986,
-                        "Z": 176.83679
-                    },
-                    "TerritoryId": 154,
-                    "InteractionType": "Interact",
-                    "AetheryteShortcut": "North Shroud - Fallgourd Float"
-                }
-            ]
-        },
-        {
-            "Sequence": 255,
-            "Steps": [
-                {
-                    "TerritoryId": 154,
-                    "InteractionType": "Craft",
-                    "ItemId": 8108,
-                    "ItemCount": 3,
-                    "SkipConditions": {
-                        "StepIf": {
-                            "Item": {
-                                "NotInInventory": false
-                            }
-                        }
-                    },
-                    "RequiredCurrentJob": [
-                        "DoH"
-                    ]
-                },
-                {
-                    "DataId": 1009214,
-                    "Position": {
-                        "X": 159.3805,
-                        "Y": -5.6866503,
-                        "Z": 69.29114
-                    },
-                    "TerritoryId": 154,
-                    "InteractionType": "CompleteQuest",
-                    "Fly": true,
-                    "Land": true
-                }
-            ]
+          "DataId": 1009214,
+          "Position": {
+            "X": 159.3805,
+            "Y": -5.6866503,
+            "Z": 69.29114
+          },
+          "TerritoryId": 154,
+          "InteractionType": "CompleteQuest",
+          "Fly": true,
+          "Land": true
         }
-    ]
-}
-=======
-{
-    "$schema": "https://git.carvel.li/liza/Questionable/raw/branch/master/QuestPaths/quest-v1.json",
-    "Author": "Censored",
-    "QuestSequence": [
-        {
-            "Sequence": 0,
-            "Steps": [
-                {
-                    "DataId": 1009214,
-                    "Position": {
-                        "X": 159.3805,
-                        "Y": -5.6866503,
-                        "Z": 69.29114
-                    },
-                    "TerritoryId": 154,
-                    "InteractionType": "AcceptQuest",
-                    "AetheryteShortcut": "North Shroud - Fallgourd Float",
-                    "Fly": true,
-                    "SkipConditions": {
-                        "AetheryteShortcutIf": {
-                            "NearPosition": {
-                                "Position": {
-                                    "X": 153.8872,
-                                    "Y": -9.001622,
-                                    "Z": 77.50049
-                                },
-                                "TerritoryId": 154,
-                                "MaximumDistance": 50
-                            }
-                        }
-                    }
-                }
-            ]
-        },
-        {
-            "Sequence": 1,
-            "Steps": [
-                {
-                    "DataId": 1009637,
-                    "Position": {
-                        "X": -156.11511,
-                        "Y": -9.924311,
-                        "Z": -92.5155
-                    },
-                    "TerritoryId": 154,
-                    "InteractionType": "Say",
-                    "ChatMessage": {
-                        "Key": "TEXT_BANIXA404_01501_SYSTEM_100_062"
-                    },
-                    "Fly": true,
-                    "Land": true
-                }
-            ]
-        },
-        {
-            "Sequence": 2,
-            "Steps": [
-                {
-                    "DataId": 1009218,
-                    "Position": {
-                        "X": -4.1047363,
-                        "Y": -40.949986,
-                        "Z": 176.83679
-                    },
-                    "TerritoryId": 154,
-                    "InteractionType": "Interact",
-                    "AetheryteShortcut": "North Shroud - Fallgourd Float"
-                }
-            ]
-        },
-        {
-            "Sequence": 255,
-            "Steps": [
-                {
-                    "TerritoryId": 154,
-                    "InteractionType": "Craft",
-                    "ItemId": 8108,
-                    "ItemCount": 3,
-                    "SkipConditions": {
-                        "StepIf": {
-                            "Item": {
-                                "NotInInventory": false
-                            }
-                        }
-                    }
-                },
-                {
-                    "DataId": 1009214,
-                    "Position": {
-                        "X": 159.3805,
-                        "Y": -5.6866503,
-                        "Z": 69.29114
-                    },
-                    "TerritoryId": 154,
-                    "InteractionType": "CompleteQuest",
-                    "Fly": true,
-                    "Land": true
-                }
-            ]
-        }
-    ]
-}
->>>>>>> 83a9d321
+      ]
+    }
+  ]
+}