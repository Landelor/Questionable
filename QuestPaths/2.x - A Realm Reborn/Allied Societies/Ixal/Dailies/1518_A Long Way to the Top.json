--- conflicted
+++ resolved
@@ -1,410 +1,202 @@
-<<<<<<< HEAD
 {
-    "$schema": "https://git.carvel.li/liza/Questionable/raw/branch/master/QuestPaths/quest-v1.json",
-    "Author": "Censored",
-    "QuestSequence": [
-        {
-            "Sequence": 0,
-            "Steps": [
-                {
-                    "DataId": 1009213,
-                    "Position": {
-                        "X": 159.28894,
-                        "Y": -3.6960998,
-                        "Z": 64.286255
-                    },
-                    "TerritoryId": 154,
-                    "InteractionType": "AcceptQuest",
-                    "AetheryteShortcut": "North Shroud - Fallgourd Float",
-                    "SkipConditions": {
-                        "AetheryteShortcutIf": {
-                            "NearPosition": {
-                                "Position": {
-                                    "X": 159.28894,
-                                    "Y": -3.6960998,
-                                    "Z": 64.286255
-                                },
-                                "TerritoryId": 154,
-                                "MaximumDistance": 50
-                            }
-                        }
-                    }
-                }
-            ]
-        },
-        {
-            "Sequence": 1,
-            "Steps": [
-                {
-                    "Position": {
-                        "X": 244.82239,
-                        "Y": 222.01717,
-                        "Z": 352.99496
-                    },
-                    "TerritoryId": 155,
-                    "InteractionType": "WalkTo",
-                    "AetheryteShortcut": "Coerthas Central Highlands - Camp Dragonhead",
-                    "Fly": true,
-                    "Land": true,
-                    "SkipConditions": {
-                        "AetheryteShortcutIf": {
-                            "InSameTerritory": true
-                        }
-                    }
+  "$schema": "https://git.carvel.li/liza/Questionable/raw/branch/master/QuestPaths/quest-v1.json",
+  "Author": "Censored",
+  "QuestSequence": [
+    {
+      "Sequence": 0,
+      "Steps": [
+        {
+          "Position": {
+            "X": 161.94475,
+            "Y": -4.690532,
+            "Z": 63.927406
+          },
+          "TerritoryId": 154,
+          "InteractionType": "WalkTo",
+          "AetheryteShortcut": "North Shroud - Fallgourd Float",
+          "Fly": true,
+          "Land": true,
+          "SkipConditions": {
+            "StepIf": {
+              "NearPosition": {
+                "Position": {
+                  "X": 159.28894,
+                  "Y": -3.6960998,
+                  "Z": 64.286255
                 },
-                {
-                    "DataId": 1009219,
-                    "Position": {
-                        "X": 251.11768,
-                        "Y": 222,
-                        "Z": 366.2317
-                    },
-                    "TerritoryId": 155,
-                    "InteractionType": "Interact"
-                }
-            ]
-        },
-        {
-            "Sequence": 2,
-            "Steps": [
-                {
-                    "Position": {
-                        "X": 244.82239,
-                        "Y": 222.01717,
-                        "Z": 352.99496
-                    },
-                    "TerritoryId": 155,
-                    "InteractionType": "WalkTo"
+                "TerritoryId": 154,
+                "MaximumDistance": 50
+              }
+            }
+          }
+        },
+        {
+          "DataId": 1009213,
+          "Position": {
+            "X": 159.28894,
+            "Y": -3.6960998,
+            "Z": 64.286255
+          },
+          "TerritoryId": 154,
+          "InteractionType": "AcceptQuest"
+        }
+      ]
+    },
+    {
+      "Sequence": 1,
+      "Steps": [
+        {
+          "Position": {
+            "X": 244.82239,
+            "Y": 222.01717,
+            "Z": 352.99496
+          },
+          "TerritoryId": 155,
+          "InteractionType": "WalkTo",
+          "AetheryteShortcut": "Coerthas Central Highlands - Camp Dragonhead",
+          "Fly": true,
+          "Land": true,
+          "SkipConditions": {
+            "AetheryteShortcutIf": {
+              "InSameTerritory": true
+            }
+          }
+        },
+        {
+          "DataId": 1009219,
+          "Position": {
+            "X": 251.11768,
+            "Y": 222,
+            "Z": 366.2317
+          },
+          "TerritoryId": 155,
+          "InteractionType": "Interact"
+        }
+      ]
+    },
+    {
+      "Sequence": 2,
+      "Steps": [
+        {
+          "Position": {
+            "X": 244.82239,
+            "Y": 222.01717,
+            "Z": 352.99496
+          },
+          "TerritoryId": 155,
+          "InteractionType": "WalkTo"
+        },
+        {
+          "Position": {
+            "X": 195.20084,
+            "Y": 307.86295,
+            "Z": 411.4291
+          },
+          "TerritoryId": 155,
+          "InteractionType": "WalkTo",
+          "Fly": true,
+          "Land": true
+        },
+        {
+          "DataId": 1006378,
+          "Position": {
+            "X": 204.5166,
+            "Y": 293.32996,
+            "Z": 418.57007
+          },
+          "TerritoryId": 155,
+          "InteractionType": "Interact"
+        }
+      ]
+    },
+    {
+      "Sequence": 3,
+      "Steps": [
+        {
+          "Position": {
+            "X": 195.20084,
+            "Y": 307.86295,
+            "Z": 411.4291
+          },
+          "TerritoryId": 155,
+          "InteractionType": "WalkTo",
+          "Mount": true
+        },
+        {
+          "Position": {
+            "X": 244.82239,
+            "Y": 222.01717,
+            "Z": 352.99496
+          },
+          "TerritoryId": 155,
+          "InteractionType": "WalkTo",
+          "Fly": true,
+          "Land": true
+        },
+        {
+          "DataId": 1009219,
+          "Position": {
+            "X": 251.11768,
+            "Y": 222,
+            "Z": 366.2317
+          },
+          "TerritoryId": 155,
+          "InteractionType": "Interact"
+        }
+      ]
+    },
+    {
+      "Sequence": 255,
+      "Steps": [
+        {
+          "TerritoryId": 155,
+          "InteractionType": "Craft",
+          "ItemId": 8104,
+          "ItemCount": 1,
+          "SkipConditions": {
+            "StepIf": {
+              "Item": {
+                "NotInInventory": false
+              }
+            }
+          }
+        },
+        {
+          "Position": {
+            "X": 161.94475,
+            "Y": -4.690532,
+            "Z": 63.927406
+          },
+          "TerritoryId": 154,
+          "InteractionType": "WalkTo",
+          "AetheryteShortcut": "North Shroud - Fallgourd Float",
+          "Fly": true,
+          "Land": true,
+          "SkipConditions": {
+            "StepIf": {
+              "NearPosition": {
+                "Position": {
+                  "X": 159.28894,
+                  "Y": -3.6960998,
+                  "Z": 64.286255
                 },
-                {
-                    "Position": {
-                        "X": 195.20084,
-                        "Y": 307.86295,
-                        "Z": 411.4291
-                    },
-                    "TerritoryId": 155,
-                    "InteractionType": "WalkTo",
-                    "Fly": true,
-                    "Land": true
-                },
-                {
-                    "DataId": 1006378,
-                    "Position": {
-                        "X": 204.5166,
-                        "Y": 293.32996,
-                        "Z": 418.57007
-                    },
-                    "TerritoryId": 155,
-                    "InteractionType": "Interact"
-                }
-            ]
-        },
-        {
-            "Sequence": 3,
-            "Steps": [
-                {
-                    "Position": {
-                        "X": 195.20084,
-                        "Y": 307.86295,
-                        "Z": 411.4291
-                    },
-                    "TerritoryId": 155,
-                    "InteractionType": "WalkTo",
-                    "Mount": true
-                },
-                {
-                    "Position": {
-                        "X": 244.82239,
-                        "Y": 222.01717,
-                        "Z": 352.99496
-                    },
-                    "TerritoryId": 155,
-                    "InteractionType": "WalkTo",
-                    "Fly": true,
-                    "Land": true
-                },
-                {
-                    "DataId": 1009219,
-                    "Position": {
-                        "X": 251.11768,
-                        "Y": 222,
-                        "Z": 366.2317
-                    },
-                    "TerritoryId": 155,
-                    "InteractionType": "Interact"
-                }
-            ]
-        },
-        {
-            "Sequence": 255,
-            "Steps": [
-                {
-                    "TerritoryId": 155,
-                    "InteractionType": "Craft",
-                    "ItemId": 8104,
-                    "ItemCount": 1,
-                    "RequiredCurrentJob": [
-                        "DoH"
-                    ],
-                    "SkipConditions": {
-                        "StepIf": {
-                            "Item": {
-                                "NotInInventory": false
-                            }
-                        }
-                    }
-                },
-                {
-                    "Position": {
-                        "X": 161.94475,
-                        "Y": -4.690532,
-                        "Z": 63.927406
-                    },
-                    "TerritoryId": 154,
-                    "InteractionType": "WalkTo",
-                    "AetheryteShortcut": "North Shroud - Fallgourd Float",
-                    "Fly": true,
-                    "Land": true,
-                    "SkipConditions": {
-                        "AetheryteShortcutIf": {
-                            "NearPosition": {
-                                "Position": {
-                                    "X": 159.28894,
-                                    "Y": -3.6960998,
-                                    "Z": 64.286255
-                                },
-                                "TerritoryId": 154,
-                                "MaximumDistance": 50
-                            }
-                        },
-                        "StepIf": {
-                            "NearPosition": {
-                                "Position": {
-                                    "X": 159.28894,
-                                    "Y": -3.6960998,
-                                    "Z": 64.286255
-                                },
-                                "TerritoryId": 154,
-                                "MaximumDistance": 50
-                            }
-                        }
-                    }
-                },
-                {
-                    "DataId": 1009213,
-                    "Position": {
-                        "X": 159.28894,
-                        "Y": -3.6960998,
-                        "Z": 64.286255
-                    },
-                    "TerritoryId": 154,
-                    "InteractionType": "CompleteQuest"
-                }
-            ]
-        }
-    ]
-}
-=======
-{
-    "$schema": "https://git.carvel.li/liza/Questionable/raw/branch/master/QuestPaths/quest-v1.json",
-    "Author": "Censored",
-    "QuestSequence": [
-        {
-            "Sequence": 0,
-            "Steps": [
-                {
-                    "Position": {
-                        "X": 161.94475,
-                        "Y": -4.690532,
-                        "Z": 63.927406
-                    },
-                    "TerritoryId": 154,
-                    "InteractionType": "WalkTo",
-                    "AetheryteShortcut": "North Shroud - Fallgourd Float",
-                    "Fly": true,
-                    "Land": true,
-                    "SkipConditions": {
-                        "StepIf": {
-                            "NearPosition": {
-                                "Position": {
-                                    "X": 159.28894,
-                                    "Y": -3.6960998,
-                                    "Z": 64.286255
-                                },
-                                "TerritoryId": 154,
-                                "MaximumDistance": 50
-                            }
-                        }
-                    }
-                },
-                {
-                    "DataId": 1009213,
-                    "Position": {
-                        "X": 159.28894,
-                        "Y": -3.6960998,
-                        "Z": 64.286255
-                    },
-                    "TerritoryId": 154,
-                    "InteractionType": "AcceptQuest"
-                }
-            ]
-        },
-        {
-            "Sequence": 1,
-            "Steps": [
-                {
-                    "Position": {
-                        "X": 244.82239,
-                        "Y": 222.01717,
-                        "Z": 352.99496
-                    },
-                    "TerritoryId": 155,
-                    "InteractionType": "WalkTo",
-                    "AetheryteShortcut": "Coerthas Central Highlands - Camp Dragonhead",
-                    "Fly": true,
-                    "Land": true,
-                    "SkipConditions": {
-                        "AetheryteShortcutIf": {
-                            "InSameTerritory": true
-                        }
-                    }
-                },
-                {
-                    "DataId": 1009219,
-                    "Position": {
-                        "X": 251.11768,
-                        "Y": 222,
-                        "Z": 366.2317
-                    },
-                    "TerritoryId": 155,
-                    "InteractionType": "Interact"
-                }
-            ]
-        },
-        {
-            "Sequence": 2,
-            "Steps": [
-                {
-                    "Position": {
-                        "X": 244.82239,
-                        "Y": 222.01717,
-                        "Z": 352.99496
-                    },
-                    "TerritoryId": 155,
-                    "InteractionType": "WalkTo"
-                },
-                {
-                    "Position": {
-                        "X": 195.20084,
-                        "Y": 307.86295,
-                        "Z": 411.4291
-                    },
-                    "TerritoryId": 155,
-                    "InteractionType": "WalkTo",
-                    "Fly": true,
-                    "Land": true
-                },
-                {
-                    "DataId": 1006378,
-                    "Position": {
-                        "X": 204.5166,
-                        "Y": 293.32996,
-                        "Z": 418.57007
-                    },
-                    "TerritoryId": 155,
-                    "InteractionType": "Interact"
-                }
-            ]
-        },
-        {
-            "Sequence": 3,
-            "Steps": [
-                {
-                    "Position": {
-                        "X": 195.20084,
-                        "Y": 307.86295,
-                        "Z": 411.4291
-                    },
-                    "TerritoryId": 155,
-                    "InteractionType": "WalkTo",
-                    "Mount": true
-                },
-                {
-                    "Position": {
-                        "X": 244.82239,
-                        "Y": 222.01717,
-                        "Z": 352.99496
-                    },
-                    "TerritoryId": 155,
-                    "InteractionType": "WalkTo",
-                    "Fly": true,
-                    "Land": true
-                },
-                {
-                    "DataId": 1009219,
-                    "Position": {
-                        "X": 251.11768,
-                        "Y": 222,
-                        "Z": 366.2317
-                    },
-                    "TerritoryId": 155,
-                    "InteractionType": "Interact"
-                }
-            ]
-        },
-        {
-            "Sequence": 255,
-            "Steps": [
-                {
-                    "TerritoryId": 155,
-                    "InteractionType": "Craft",
-                    "ItemId": 8104,
-                    "ItemCount": 1,
-                    "SkipConditions": {
-                        "StepIf": {
-                            "Item": {
-                                "NotInInventory": false
-                            }
-                        }
-                    }
-                },
-                {
-                    "Position": {
-                        "X": 161.94475,
-                        "Y": -4.690532,
-                        "Z": 63.927406
-                    },
-                    "TerritoryId": 154,
-                    "InteractionType": "WalkTo",
-                    "AetheryteShortcut": "North Shroud - Fallgourd Float",
-                    "Fly": true,
-                    "Land": true,
-                    "SkipConditions": {
-                        "StepIf": {
-                            "NearPosition": {
-                                "Position": {
-                                    "X": 159.28894,
-                                    "Y": -3.6960998,
-                                    "Z": 64.286255
-                                },
-                                "TerritoryId": 154,
-                                "MaximumDistance": 50
-                            }
-                        }
-                    }
-                },
-                {
-                    "DataId": 1009213,
-                    "Position": {
-                        "X": 159.28894,
-                        "Y": -3.6960998,
-                        "Z": 64.286255
-                    },
-                    "TerritoryId": 154,
-                    "InteractionType": "CompleteQuest"
-                }
-            ]
-        }
-    ]
-}
->>>>>>> 83a9d321
+                "TerritoryId": 154,
+                "MaximumDistance": 50
+              }
+            }
+          }
+        },
+        {
+          "DataId": 1009213,
+          "Position": {
+            "X": 159.28894,
+            "Y": -3.6960998,
+            "Z": 64.286255
+          },
+          "TerritoryId": 154,
+          "InteractionType": "CompleteQuest"
+        }
+      ]
+    }
+  ]
+}