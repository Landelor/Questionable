--- conflicted
+++ resolved
@@ -1,200 +1,98 @@
-<<<<<<< HEAD
 {
-    "$schema": "https://git.carvel.li/liza/Questionable/raw/branch/master/QuestPaths/quest-v1.json",
-    "Author": "Censored",
-    "QuestSequence": [
+  "$schema": "https://git.carvel.li/liza/Questionable/raw/branch/master/QuestPaths/quest-v1.json",
+  "Author": "Censored",
+  "QuestSequence": [
+    {
+      "Sequence": 0,
+      "Steps": [
         {
-            "Sequence": 0,
-            "Steps": [
-                {
-                    "DataId": 1009212,
-                    "Position": {
-                        "X": 151.29321,
-                        "Y": -9.752633,
-                        "Z": 79.697754
-                    },
-                    "TerritoryId": 154,
-                    "InteractionType": "AcceptQuest",
-                    "AetheryteShortcut": "North Shroud - Fallgourd Float",
-                    "SkipConditions": {
-                        "AetheryteShortcutIf": {
-                            "NearPosition": {
-                                "Position": {
-                                    "X": 151.29321,
-                                    "Y": -9.752633,
-                                    "Z": 79.697754
-                                },
-                                "TerritoryId": 154,
-                                "MaximumDistance": 50
-                            }
-                        }
-                    }
-                }
-            ]
+          "DataId": 1009212,
+          "Position": {
+            "X": 151.29321,
+            "Y": -9.752633,
+            "Z": 79.697754
+          },
+          "TerritoryId": 154,
+          "InteractionType": "AcceptQuest",
+          "AetheryteShortcut": "North Shroud - Fallgourd Float",
+          "Fly": true,
+          "SkipConditions": {
+            "AetheryteShortcutIf": {
+              "NearPosition": {
+                "Position": {
+                  "X": 151.29321,
+                  "Y": -9.752633,
+                  "Z": 79.697754
+                },
+                "TerritoryId": 154,
+                "MaximumDistance": 50
+              }
+            }
+          }
+        }
+      ]
+    },
+    {
+      "Sequence": 1,
+      "Steps": [
+        {
+          "DataId": 1006258,
+          "Position": {
+            "X": -246.479,
+            "Y": -31.537203,
+            "Z": 392.5382
+          },
+          "TerritoryId": 154,
+          "InteractionType": "Interact",
+          "Fly": true,
+          "Land": true
+        }
+      ]
+    },
+    {
+      "Sequence": 2,
+      "Steps": [
+        {
+          "DataId": 1009218,
+          "Position": {
+            "X": -4.1047363,
+            "Y": -40.949986,
+            "Z": 176.83679
+          },
+          "TerritoryId": 154,
+          "InteractionType": "Interact",
+          "AetheryteShortcut": "North Shroud - Fallgourd Float"
+        }
+      ]
+    },
+    {
+      "Sequence": 255,
+      "Steps": [
+        {
+          "TerritoryId": 154,
+          "InteractionType": "Craft",
+          "ItemId": 8099,
+          "ItemCount": 2,
+          "SkipConditions": {
+            "StepIf": {
+              "Item": {
+                "NotInInventory": false
+              }
+            }
+          }
         },
         {
-            "Sequence": 1,
-            "Steps": [
-                {
-                    "DataId": 1006258,
-                    "Position": {
-                        "X": -246.479,
-                        "Y": -31.537203,
-                        "Z": 392.5382
-                    },
-                    "TerritoryId": 154,
-                    "InteractionType": "Interact",
-                    "Fly": true
-                }
-            ]
-        },
-        {
-            "Sequence": 2,
-            "Steps": [
-                {
-                    "DataId": 1009218,
-                    "Position": {
-                        "X": -4.1047363,
-                        "Y": -40.949986,
-                        "Z": 176.83679
-                    },
-                    "TerritoryId": 154,
-                    "InteractionType": "Interact",
-                    "AetheryteShortcut": "North Shroud - Fallgourd Float"
-                }
-            ]
-        },
-        {
-            "Sequence": 255,
-            "Steps": [
-                {
-                    "TerritoryId": 154,
-                    "InteractionType": "Craft",
-                    "ItemId": 8099,
-                    "ItemCount": 2,
-                    "SkipConditions": {
-                        "StepIf": {
-                            "Item": {
-                                "NotInInventory": false
-                            }
-                        }
-                    },
-                    "RequiredCurrentJob": [
-                        "DoH"
-                    ]
-                },
-                {
-                    "DataId": 1009212,
-                    "Position": {
-                        "X": 151.29321,
-                        "Y": -9.752633,
-                        "Z": 79.697754
-                    },
-                    "TerritoryId": 154,
-                    "InteractionType": "CompleteQuest",
-                    "Fly": true
-                }
-            ]
+          "DataId": 1009212,
+          "Position": {
+            "X": 151.29321,
+            "Y": -9.752633,
+            "Z": 79.697754
+          },
+          "TerritoryId": 154,
+          "InteractionType": "CompleteQuest",
+          "Fly": true
         }
-    ]
-}
-=======
-{
-    "$schema": "https://git.carvel.li/liza/Questionable/raw/branch/master/QuestPaths/quest-v1.json",
-    "Author": "Censored",
-    "QuestSequence": [
-        {
-            "Sequence": 0,
-            "Steps": [
-                {
-                    "DataId": 1009212,
-                    "Position": {
-                        "X": 151.29321,
-                        "Y": -9.752633,
-                        "Z": 79.697754
-                    },
-                    "TerritoryId": 154,
-                    "InteractionType": "AcceptQuest",
-                    "AetheryteShortcut": "North Shroud - Fallgourd Float",
-                    "Fly": true,
-                    "SkipConditions": {
-                        "AetheryteShortcutIf": {
-                            "NearPosition": {
-                                "Position": {
-                                    "X": 151.29321,
-                                    "Y": -9.752633,
-                                    "Z": 79.697754
-                                },
-                                "TerritoryId": 154,
-                                "MaximumDistance": 50
-                            }
-                        }
-                    }
-                }
-            ]
-        },
-        {
-            "Sequence": 1,
-            "Steps": [
-                {
-                    "DataId": 1006258,
-                    "Position": {
-                        "X": -246.479,
-                        "Y": -31.537203,
-                        "Z": 392.5382
-                    },
-                    "TerritoryId": 154,
-                    "InteractionType": "Interact",
-                    "Fly": true,
-                    "Land": true
-                }
-            ]
-        },
-        {
-            "Sequence": 2,
-            "Steps": [
-                {
-                    "DataId": 1009218,
-                    "Position": {
-                        "X": -4.1047363,
-                        "Y": -40.949986,
-                        "Z": 176.83679
-                    },
-                    "TerritoryId": 154,
-                    "InteractionType": "Interact",
-                    "AetheryteShortcut": "North Shroud - Fallgourd Float"
-                }
-            ]
-        },
-        {
-            "Sequence": 255,
-            "Steps": [
-                {
-                    "TerritoryId": 154,
-                    "InteractionType": "Craft",
-                    "ItemId": 8099,
-                    "ItemCount": 2,
-                    "SkipConditions": {
-                        "StepIf": {
-                            "Item": {
-                                "NotInInventory": false
-                            }
-                        }
-                    }
-                },
-                {
-                    "DataId": 1009212,
-                    "Position": {
-                        "X": 151.29321,
-                        "Y": -9.752633,
-                        "Z": 79.697754
-                    },
-                    "TerritoryId": 154,
-                    "InteractionType": "CompleteQuest",
-                    "Fly": true
-                }
-            ]
-        }
-    ]
-}
->>>>>>> 83a9d321
+      ]
+    }
+  ]
+}