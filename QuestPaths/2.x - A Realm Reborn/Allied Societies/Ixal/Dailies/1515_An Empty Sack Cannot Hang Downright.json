--- conflicted
+++ resolved
@@ -1,357 +1,172 @@
-<<<<<<< HEAD
-{
-    "$schema": "https://git.carvel.li/liza/Questionable/raw/branch/master/QuestPaths/quest-v1.json",
-    "Author": "Censored",
-    "QuestSequence": [
-        {
-            "Sequence": 0,
-            "Steps": [
-                {
-                    "DataId": 1009213,
-                    "Position": {
-                        "X": 159.28894,
-                        "Y": -3.6960998,
-                        "Z": 64.286255
-                    },
-                    "TerritoryId": 154,
-                    "InteractionType": "AcceptQuest",
-                    "AetheryteShortcut": "North Shroud - Fallgourd Float",
-                    "SkipConditions": {
-                        "AetheryteShortcutIf": {
-                            "NearPosition": {
-                                "Position": {
-                                    "X": 159.28894,
-                                    "Y": -3.6960998,
-                                    "Z": 64.286255
-                                },
-                                "TerritoryId": 154,
-                                "MaximumDistance": 50
-                            }
-                        }
-                    }
-                }
-            ]
-        },
-        {
-            "Sequence": 1,
-            "Steps": [
-                {
-                    "DataId": 1000776,
-                    "Position": {
-                        "X": 115.342896,
-                        "Y": 287.02945,
-                        "Z": 142.1377
-                    },
-                    "TerritoryId": 155,
-                    "InteractionType": "Interact",
-                    "AetheryteShortcut": "Coerthas Central Highlands - Camp Dragonhead",
-                    "Fly": true,
-                    "SkipConditions": {
-                        "AetheryteShortcutIf": {
-                            "InSameTerritory": true
-                        }
-                    },
-                    "CompletionQuestVariablesFlags": [
-                        null,
-                        null,
-                        null,
-                        null,
-                        null,
-                        64
-                    ]
-                },
-                {
-                    "DataId": 1009639,
-                    "Position": {
-                        "X": 59.952637,
-                        "Y": 298.56396,
-                        "Z": 176.25696
-                    },
-                    "TerritoryId": 155,
-                    "InteractionType": "Say",
-                    "ChatMessage": {
-                        "Key": "TEXT_BANIXA302_01515_SYSTEM_100_062"
-                    },
-                    "Fly": true,
-                    "RequiredQuestVariables": [
-                        null,
-                        null,
-                        null,
-                        null,
-                        null,
-                        [
-                            64
-                        ]
-                    ]
-                }
-            ]
-        },
-        {
-            "Sequence": 2,
-            "Steps": [
-                {
-                    "Position": {
-                        "X": 244.82239,
-                        "Y": 222.01717,
-                        "Z": 352.99496
-                    },
-                    "TerritoryId": 155,
-                    "InteractionType": "WalkTo",
-                    "Fly": true,
-                    "Land": true
-                },
-                {
-                    "DataId": 1009219,
-                    "Position": {
-                        "X": 251.11768,
-                        "Y": 222,
-                        "Z": 366.2317
-                    },
-                    "TerritoryId": 155,
-                    "InteractionType": "Interact"
-                }
-            ]
-        },
-        {
-            "Sequence": 255,
-            "Steps": [
-                {
-                    "TerritoryId": 155,
-                    "InteractionType": "Craft",
-                    "ItemId": 8101,
-                    "ItemCount": 2,
-                    "RequiredCurrentJob": [
-                        "DoH"
-                    ],
-                    "SkipConditions": {
-                        "StepIf": {
-                            "Item": {
-                                "NotInInventory": false
-                            }
-                        }
-                    }
-                },
-                {
-                    "Position": {
-                        "X": 161.94475,
-                        "Y": -4.690532,
-                        "Z": 63.927406
-                    },
-                    "TerritoryId": 154,
-                    "InteractionType": "WalkTo",
-                    "AetheryteShortcut": "North Shroud - Fallgourd Float",
-                    "Fly": true,
-                    "Land": true,
-                    "SkipConditions": {
-                        "AetheryteShortcutIf": {
-                            "NearPosition": {
-                                "Position": {
-                                    "X": 159.28894,
-                                    "Y": -3.6960998,
-                                    "Z": 64.286255
-                                },
-                                "TerritoryId": 154,
-                                "MaximumDistance": 50
-                            }
-                        },
-                        "StepIf": {
-                            "NearPosition": {
-                                "Position": {
-                                    "X": 159.28894,
-                                    "Y": -3.6960998,
-                                    "Z": 64.286255
-                                },
-                                "TerritoryId": 154,
-                                "MaximumDistance": 50
-                            }
-                        }
-                    }
-                },
-                {
-                    "DataId": 1009213,
-                    "Position": {
-                        "X": 159.28894,
-                        "Y": -3.6960998,
-                        "Z": 64.286255
-                    },
-                    "TerritoryId": 154,
-                    "InteractionType": "CompleteQuest"
-                }
-            ]
-        }
-    ]
-}
-=======
-{
-    "$schema": "https://git.carvel.li/liza/Questionable/raw/branch/master/QuestPaths/quest-v1.json",
-    "Author": "Censored",
-    "QuestSequence": [
-        {
-            "Sequence": 0,
-            "Steps": [
-                {
-                    "Position": {
-                        "X": 161.94475,
-                        "Y": -4.690532,
-                        "Z": 63.927406
-                    },
-                    "TerritoryId": 154,
-                    "InteractionType": "WalkTo",
-                    "AetheryteShortcut": "North Shroud - Fallgourd Float",
-                    "Fly": true,
-                    "Land": true,
-                    "SkipConditions": {
-                        "StepIf": {
-                            "NearPosition": {
-                                "Position": {
-                                    "X": 159.28894,
-                                    "Y": -3.6960998,
-                                    "Z": 64.286255
-                                },
-                                "TerritoryId": 154,
-                                "MaximumDistance": 50
-                            }
-                        }
-                    }
-                },
-                {
-                    "DataId": 1009213,
-                    "Position": {
-                        "X": 159.28894,
-                        "Y": -3.6960998,
-                        "Z": 64.286255
-                    },
-                    "TerritoryId": 154,
-                    "InteractionType": "AcceptQuest"
-                }
-            ]
-        },
-        {
-            "Sequence": 1,
-            "Steps": [
-                {
-                    "DataId": 1000776,
-                    "Position": {
-                        "X": 115.342896,
-                        "Y": 287.02945,
-                        "Z": 142.1377
-                    },
-                    "TerritoryId": 155,
-                    "InteractionType": "Interact",
-                    "AetheryteShortcut": "Coerthas Central Highlands - Camp Dragonhead",
-                    "Fly": true,
-                    "SkipConditions": {
-                        "AetheryteShortcutIf": {
-                            "InSameTerritory": true
-                        }
-                    },
-                    "CompletionQuestVariablesFlags": [
-                        null,
-                        null,
-                        null,
-                        null,
-                        null,
-                        64
-                    ]
-                },
-                {
-                    "DataId": 1009639,
-                    "Position": {
-                        "X": 59.952637,
-                        "Y": 298.56396,
-                        "Z": 176.25696
-                    },
-                    "TerritoryId": 155,
-                    "InteractionType": "Say",
-                    "ChatMessage": {
-                        "Key": "TEXT_BANIXA302_01515_SYSTEM_100_062"
-                    },
-                    "Fly": true
-                }
-            ]
-        },
-        {
-            "Sequence": 2,
-            "Steps": [
-                {
-                    "Position": {
-                        "X": 244.82239,
-                        "Y": 222.01717,
-                        "Z": 352.99496
-                    },
-                    "TerritoryId": 155,
-                    "InteractionType": "WalkTo",
-                    "Fly": true,
-                    "Land": true
-                },
-                {
-                    "DataId": 1009219,
-                    "Position": {
-                        "X": 251.11768,
-                        "Y": 222,
-                        "Z": 366.2317
-                    },
-                    "TerritoryId": 155,
-                    "InteractionType": "Interact"
-                }
-            ]
-        },
-        {
-            "Sequence": 255,
-            "Steps": [
-                {
-                    "TerritoryId": 155,
-                    "InteractionType": "Craft",
-                    "ItemId": 8101,
-                    "ItemCount": 2,
-                    "RequiredCurrentJob": [
-                        "DoH"
-                    ],
-                    "SkipConditions": {
-                        "StepIf": {
-                            "Item": {
-                                "NotInInventory": false
-                            }
-                        }
-                    }
-                },
-                {
-                    "Position": {
-                        "X": 161.94475,
-                        "Y": -4.690532,
-                        "Z": 63.927406
-                    },
-                    "TerritoryId": 154,
-                    "InteractionType": "WalkTo",
-                    "AetheryteShortcut": "North Shroud - Fallgourd Float",
-                    "Fly": true,
-                    "Land": true,
-                    "SkipConditions": {
-                        "StepIf": {
-                            "NearPosition": {
-                                "Position": {
-                                    "X": 159.28894,
-                                    "Y": -3.6960998,
-                                    "Z": 64.286255
-                                },
-                                "TerritoryId": 154,
-                                "MaximumDistance": 50
-                            }
-                        }
-                    }
-                },
-                {
-                    "DataId": 1009213,
-                    "Position": {
-                        "X": 159.28894,
-                        "Y": -3.6960998,
-                        "Z": 64.286255
-                    },
-                    "TerritoryId": 154,
-                    "InteractionType": "CompleteQuest"
-                }
-            ]
-        }
-    ]
-}
->>>>>>> 83a9d321
+{
+  "$schema": "https://git.carvel.li/liza/Questionable/raw/branch/master/QuestPaths/quest-v1.json",
+  "Author": "Censored",
+  "QuestSequence": [
+    {
+      "Sequence": 0,
+      "Steps": [
+        {
+          "Position": {
+            "X": 161.94475,
+            "Y": -4.690532,
+            "Z": 63.927406
+          },
+          "TerritoryId": 154,
+          "InteractionType": "WalkTo",
+          "AetheryteShortcut": "North Shroud - Fallgourd Float",
+          "Fly": true,
+          "Land": true,
+          "SkipConditions": {
+            "StepIf": {
+              "NearPosition": {
+                "Position": {
+                  "X": 159.28894,
+                  "Y": -3.6960998,
+                  "Z": 64.286255
+                },
+                "TerritoryId": 154,
+                "MaximumDistance": 50
+              }
+            }
+          }
+        },
+        {
+          "DataId": 1009213,
+          "Position": {
+            "X": 159.28894,
+            "Y": -3.6960998,
+            "Z": 64.286255
+          },
+          "TerritoryId": 154,
+          "InteractionType": "AcceptQuest"
+        }
+      ]
+    },
+    {
+      "Sequence": 1,
+      "Steps": [
+        {
+          "DataId": 1000776,
+          "Position": {
+            "X": 115.342896,
+            "Y": 287.02945,
+            "Z": 142.1377
+          },
+          "TerritoryId": 155,
+          "InteractionType": "Interact",
+          "AetheryteShortcut": "Coerthas Central Highlands - Camp Dragonhead",
+          "Fly": true,
+          "SkipConditions": {
+            "AetheryteShortcutIf": {
+              "InSameTerritory": true
+            }
+          },
+          "CompletionQuestVariablesFlags": [
+            null,
+            null,
+            null,
+            null,
+            null,
+            64
+          ]
+        },
+        {
+          "DataId": 1009639,
+          "Position": {
+            "X": 59.952637,
+            "Y": 298.56396,
+            "Z": 176.25696
+          },
+          "TerritoryId": 155,
+          "InteractionType": "Say",
+          "ChatMessage": {
+            "Key": "TEXT_BANIXA302_01515_SYSTEM_100_062"
+          },
+          "Fly": true
+        }
+      ]
+    },
+    {
+      "Sequence": 2,
+      "Steps": [
+        {
+          "Position": {
+            "X": 244.82239,
+            "Y": 222.01717,
+            "Z": 352.99496
+          },
+          "TerritoryId": 155,
+          "InteractionType": "WalkTo",
+          "Fly": true,
+          "Land": true
+        },
+        {
+          "DataId": 1009219,
+          "Position": {
+            "X": 251.11768,
+            "Y": 222,
+            "Z": 366.2317
+          },
+          "TerritoryId": 155,
+          "InteractionType": "Interact"
+        }
+      ]
+    },
+    {
+      "Sequence": 255,
+      "Steps": [
+        {
+          "TerritoryId": 155,
+          "InteractionType": "Craft",
+          "ItemId": 8101,
+          "ItemCount": 2,
+          "RequiredCurrentJob": [
+            "DoH"
+          ],
+          "SkipConditions": {
+            "StepIf": {
+              "Item": {
+                "NotInInventory": false
+              }
+            }
+          }
+        },
+        {
+          "Position": {
+            "X": 161.94475,
+            "Y": -4.690532,
+            "Z": 63.927406
+          },
+          "TerritoryId": 154,
+          "InteractionType": "WalkTo",
+          "AetheryteShortcut": "North Shroud - Fallgourd Float",
+          "Fly": true,
+          "Land": true,
+          "SkipConditions": {
+            "StepIf": {
+              "NearPosition": {
+                "Position": {
+                  "X": 159.28894,
+                  "Y": -3.6960998,
+                  "Z": 64.286255
+                },
+                "TerritoryId": 154,
+                "MaximumDistance": 50
+              }
+            }
+          }
+        },
+        {
+          "DataId": 1009213,
+          "Position": {
+            "X": 159.28894,
+            "Y": -3.6960998,
+            "Z": 64.286255
+          },
+          "TerritoryId": 154,
+          "InteractionType": "CompleteQuest"
+        }
+      ]
+    }
+  ]
+}