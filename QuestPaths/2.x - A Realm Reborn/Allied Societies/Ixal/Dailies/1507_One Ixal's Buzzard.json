<<<<<<< HEAD
{
    "$schema": "https://git.carvel.li/liza/Questionable/raw/branch/master/QuestPaths/quest-v1.json",
    "Author": "Censored",
    "QuestSequence": [
        {
            "Sequence": 0,
            "Steps": [
                {
                    "DataId": 1009212,
                    "Position": {
                        "X": 151.29321,
                        "Y": -9.752633,
                        "Z": 79.697754
                    },
                    "TerritoryId": 154,
                    "InteractionType": "AcceptQuest",
                    "AetheryteShortcut": "North Shroud - Fallgourd Float",
                    "SkipConditions": {
                        "AetheryteShortcutIf": {
                            "NearPosition": {
                                "Position": {
                                    "X": 151.29321,
                                    "Y": -9.752633,
                                    "Z": 79.697754
                                },
                                "TerritoryId": 154,
                                "MaximumDistance": 50
                            }
                        }
                    }
                }
            ]
        },
        {
            "Sequence": 1,
            "Steps": [
                {
                    "Position": {
                        "X": 18.913702,
                        "Y": -50.22517,
                        "Z": 533.0378
                    },
                    "TerritoryId": 154,
                    "TargetTerritoryId": 148,
                    "InteractionType": "WalkTo",
                    "Fly": true,
                    "SkipConditions": {
                        "StepIf": {
                            "InTerritory": [
                                148
                            ]
                        }
                    }
                },
                {
                    "DataId": 1009634,
                    "Position": {
                        "X": -410.1778,
                        "Y": 64.43958,
                        "Z": -244.00702
                    },
                    "TerritoryId": 148,
                    "InteractionType": "Say",
                    "ChatMessage": {
                        "Key": "TEXT_BANIXA204_01507_SYSTEM_100_062"
                    },
                    "Fly": true
                }
            ]
        },
        {
            "Sequence": 2,
            "Steps": [
                {
                    "DataId": 1009218,
                    "Position": {
                        "X": -4.1047363,
                        "Y": -40.949986,
                        "Z": 176.83679
                    },
                    "TerritoryId": 154,
                    "InteractionType": "Interact",
                    "AetheryteShortcut": "North Shroud - Fallgourd Float"
                }
            ]
        },
        {
            "Sequence": 255,
            "Steps": [
                {
                    "TerritoryId": 154,
                    "InteractionType": "Craft",
                    "ItemId": 8098,
                    "ItemCount": 1,
                    "SkipConditions": {
                        "StepIf": {
                            "Item": {
                                "NotInInventory": false
                            }
                        }
                    },
                    "RequiredCurrentJob": [
                        "DoH"
                    ]
                },
                {
                    "DataId": 1009212,
                    "Position": {
                        "X": 151.29321,
                        "Y": -9.752633,
                        "Z": 79.697754
                    },
                    "TerritoryId": 154,
                    "InteractionType": "CompleteQuest",
                    "Fly": true
                }
            ]
        }
    ]
}
=======
{
    "$schema": "https://git.carvel.li/liza/Questionable/raw/branch/master/QuestPaths/quest-v1.json",
    "Author": "Censored",
    "QuestSequence": [
        {
            "Sequence": 0,
            "Steps": [
                {
                    "DataId": 1009212,
                    "Position": {
                        "X": 151.29321,
                        "Y": -9.752633,
                        "Z": 79.697754
                    },
                    "TerritoryId": 154,
                    "InteractionType": "AcceptQuest",
                    "AetheryteShortcut": "North Shroud - Fallgourd Float",
                    "Fly": true,
                    "SkipConditions": {
                        "AetheryteShortcutIf": {
                            "NearPosition": {
                                "Position": {
                                    "X": 151.29321,
                                    "Y": -9.752633,
                                    "Z": 79.697754
                                },
                                "TerritoryId": 154,
                                "MaximumDistance": 50
                            }
                        }
                    }
                }
            ]
        },
        {
            "Sequence": 1,
            "Steps": [
                {
                    "Position": {
                        "X": 18.913702,
                        "Y": -50.22517,
                        "Z": 533.0378
                    },
                    "TerritoryId": 154,
                    "TargetTerritoryId": 148,
                    "InteractionType": "WalkTo",
                    "Fly": true,
                    "SkipConditions": {
                        "StepIf": {
                            "InTerritory": [
                                148
                            ]
                        }
                    }
                },
                {
                    "DataId": 1009634,
                    "Position": {
                        "X": -410.1778,
                        "Y": 64.43958,
                        "Z": -244.00702
                    },
                    "TerritoryId": 148,
                    "InteractionType": "Say",
                    "ChatMessage": {
                        "Key": "TEXT_BANIXA204_01507_SYSTEM_100_062"
                    },
                    "Fly": true
                }
            ]
        },
        {
            "Sequence": 2,
            "Steps": [
                {
                    "DataId": 1009218,
                    "Position": {
                        "X": -4.1047363,
                        "Y": -40.949986,
                        "Z": 176.83679
                    },
                    "TerritoryId": 154,
                    "InteractionType": "Interact",
                    "AetheryteShortcut": "North Shroud - Fallgourd Float"
                }
            ]
        },
        {
            "Sequence": 255,
            "Steps": [
                {
                    "TerritoryId": 154,
                    "InteractionType": "Craft",
                    "ItemId": 8098,
                    "ItemCount": 1,
                    "SkipConditions": {
                        "StepIf": {
                            "Item": {
                                "NotInInventory": false
                            }
                        }
                    }
                },
                {
                    "DataId": 1009212,
                    "Position": {
                        "X": 151.29321,
                        "Y": -9.752633,
                        "Z": 79.697754
                    },
                    "TerritoryId": 154,
                    "InteractionType": "CompleteQuest",
                    "Fly": true
                }
            ]
        }
    ]
}
>>>>>>> 83a9d321
<|MERGE_RESOLUTION|>--- conflicted
+++ resolved
@@ -1,241 +1,118 @@
-<<<<<<< HEAD
 {
-    "$schema": "https://git.carvel.li/liza/Questionable/raw/branch/master/QuestPaths/quest-v1.json",
-    "Author": "Censored",
-    "QuestSequence": [
+  "$schema": "https://git.carvel.li/liza/Questionable/raw/branch/master/QuestPaths/quest-v1.json",
+  "Author": "Censored",
+  "QuestSequence": [
+    {
+      "Sequence": 0,
+      "Steps": [
         {
-            "Sequence": 0,
-            "Steps": [
-                {
-                    "DataId": 1009212,
-                    "Position": {
-                        "X": 151.29321,
-                        "Y": -9.752633,
-                        "Z": 79.697754
-                    },
-                    "TerritoryId": 154,
-                    "InteractionType": "AcceptQuest",
-                    "AetheryteShortcut": "North Shroud - Fallgourd Float",
-                    "SkipConditions": {
-                        "AetheryteShortcutIf": {
-                            "NearPosition": {
-                                "Position": {
-                                    "X": 151.29321,
-                                    "Y": -9.752633,
-                                    "Z": 79.697754
-                                },
-                                "TerritoryId": 154,
-                                "MaximumDistance": 50
-                            }
-                        }
-                    }
-                }
-            ]
+          "DataId": 1009212,
+          "Position": {
+            "X": 151.29321,
+            "Y": -9.752633,
+            "Z": 79.697754
+          },
+          "TerritoryId": 154,
+          "InteractionType": "AcceptQuest",
+          "AetheryteShortcut": "North Shroud - Fallgourd Float",
+          "Fly": true,
+          "SkipConditions": {
+            "AetheryteShortcutIf": {
+              "NearPosition": {
+                "Position": {
+                  "X": 151.29321,
+                  "Y": -9.752633,
+                  "Z": 79.697754
+                },
+                "TerritoryId": 154,
+                "MaximumDistance": 50
+              }
+            }
+          }
+        }
+      ]
+    },
+    {
+      "Sequence": 1,
+      "Steps": [
+        {
+          "Position": {
+            "X": 18.913702,
+            "Y": -50.22517,
+            "Z": 533.0378
+          },
+          "TerritoryId": 154,
+          "TargetTerritoryId": 148,
+          "InteractionType": "WalkTo",
+          "Fly": true,
+          "SkipConditions": {
+            "StepIf": {
+              "InTerritory": [
+                148
+              ]
+            }
+          }
         },
         {
-            "Sequence": 1,
-            "Steps": [
-                {
-                    "Position": {
-                        "X": 18.913702,
-                        "Y": -50.22517,
-                        "Z": 533.0378
-                    },
-                    "TerritoryId": 154,
-                    "TargetTerritoryId": 148,
-                    "InteractionType": "WalkTo",
-                    "Fly": true,
-                    "SkipConditions": {
-                        "StepIf": {
-                            "InTerritory": [
-                                148
-                            ]
-                        }
-                    }
-                },
-                {
-                    "DataId": 1009634,
-                    "Position": {
-                        "X": -410.1778,
-                        "Y": 64.43958,
-                        "Z": -244.00702
-                    },
-                    "TerritoryId": 148,
-                    "InteractionType": "Say",
-                    "ChatMessage": {
-                        "Key": "TEXT_BANIXA204_01507_SYSTEM_100_062"
-                    },
-                    "Fly": true
-                }
-            ]
+          "DataId": 1009634,
+          "Position": {
+            "X": -410.1778,
+            "Y": 64.43958,
+            "Z": -244.00702
+          },
+          "TerritoryId": 148,
+          "InteractionType": "Say",
+          "ChatMessage": {
+            "Key": "TEXT_BANIXA204_01507_SYSTEM_100_062"
+          },
+          "Fly": true
+        }
+      ]
+    },
+    {
+      "Sequence": 2,
+      "Steps": [
+        {
+          "DataId": 1009218,
+          "Position": {
+            "X": -4.1047363,
+            "Y": -40.949986,
+            "Z": 176.83679
+          },
+          "TerritoryId": 154,
+          "InteractionType": "Interact",
+          "AetheryteShortcut": "North Shroud - Fallgourd Float"
+        }
+      ]
+    },
+    {
+      "Sequence": 255,
+      "Steps": [
+        {
+          "TerritoryId": 154,
+          "InteractionType": "Craft",
+          "ItemId": 8098,
+          "ItemCount": 1,
+          "SkipConditions": {
+            "StepIf": {
+              "Item": {
+                "NotInInventory": false
+              }
+            }
+          }
         },
         {
-            "Sequence": 2,
-            "Steps": [
-                {
-                    "DataId": 1009218,
-                    "Position": {
-                        "X": -4.1047363,
-                        "Y": -40.949986,
-                        "Z": 176.83679
-                    },
-                    "TerritoryId": 154,
-                    "InteractionType": "Interact",
-                    "AetheryteShortcut": "North Shroud - Fallgourd Float"
-                }
-            ]
-        },
-        {
-            "Sequence": 255,
-            "Steps": [
-                {
-                    "TerritoryId": 154,
-                    "InteractionType": "Craft",
-                    "ItemId": 8098,
-                    "ItemCount": 1,
-                    "SkipConditions": {
-                        "StepIf": {
-                            "Item": {
-                                "NotInInventory": false
-                            }
-                        }
-                    },
-                    "RequiredCurrentJob": [
-                        "DoH"
-                    ]
-                },
-                {
-                    "DataId": 1009212,
-                    "Position": {
-                        "X": 151.29321,
-                        "Y": -9.752633,
-                        "Z": 79.697754
-                    },
-                    "TerritoryId": 154,
-                    "InteractionType": "CompleteQuest",
-                    "Fly": true
-                }
-            ]
+          "DataId": 1009212,
+          "Position": {
+            "X": 151.29321,
+            "Y": -9.752633,
+            "Z": 79.697754
+          },
+          "TerritoryId": 154,
+          "InteractionType": "CompleteQuest",
+          "Fly": true
         }
-    ]
-}
-=======
-{
-    "$schema": "https://git.carvel.li/liza/Questionable/raw/branch/master/QuestPaths/quest-v1.json",
-    "Author": "Censored",
-    "QuestSequence": [
-        {
-            "Sequence": 0,
-            "Steps": [
-                {
-                    "DataId": 1009212,
-                    "Position": {
-                        "X": 151.29321,
-                        "Y": -9.752633,
-                        "Z": 79.697754
-                    },
-                    "TerritoryId": 154,
-                    "InteractionType": "AcceptQuest",
-                    "AetheryteShortcut": "North Shroud - Fallgourd Float",
-                    "Fly": true,
-                    "SkipConditions": {
-                        "AetheryteShortcutIf": {
-                            "NearPosition": {
-                                "Position": {
-                                    "X": 151.29321,
-                                    "Y": -9.752633,
-                                    "Z": 79.697754
-                                },
-                                "TerritoryId": 154,
-                                "MaximumDistance": 50
-                            }
-                        }
-                    }
-                }
-            ]
-        },
-        {
-            "Sequence": 1,
-            "Steps": [
-                {
-                    "Position": {
-                        "X": 18.913702,
-                        "Y": -50.22517,
-                        "Z": 533.0378
-                    },
-                    "TerritoryId": 154,
-                    "TargetTerritoryId": 148,
-                    "InteractionType": "WalkTo",
-                    "Fly": true,
-                    "SkipConditions": {
-                        "StepIf": {
-                            "InTerritory": [
-                                148
-                            ]
-                        }
-                    }
-                },
-                {
-                    "DataId": 1009634,
-                    "Position": {
-                        "X": -410.1778,
-                        "Y": 64.43958,
-                        "Z": -244.00702
-                    },
-                    "TerritoryId": 148,
-                    "InteractionType": "Say",
-                    "ChatMessage": {
-                        "Key": "TEXT_BANIXA204_01507_SYSTEM_100_062"
-                    },
-                    "Fly": true
-                }
-            ]
-        },
-        {
-            "Sequence": 2,
-            "Steps": [
-                {
-                    "DataId": 1009218,
-                    "Position": {
-                        "X": -4.1047363,
-                        "Y": -40.949986,
-                        "Z": 176.83679
-                    },
-                    "TerritoryId": 154,
-                    "InteractionType": "Interact",
-                    "AetheryteShortcut": "North Shroud - Fallgourd Float"
-                }
-            ]
-        },
-        {
-            "Sequence": 255,
-            "Steps": [
-                {
-                    "TerritoryId": 154,
-                    "InteractionType": "Craft",
-                    "ItemId": 8098,
-                    "ItemCount": 1,
-                    "SkipConditions": {
-                        "StepIf": {
-                            "Item": {
-                                "NotInInventory": false
-                            }
-                        }
-                    }
-                },
-                {
-                    "DataId": 1009212,
-                    "Position": {
-                        "X": 151.29321,
-                        "Y": -9.752633,
-                        "Z": 79.697754
-                    },
-                    "TerritoryId": 154,
-                    "InteractionType": "CompleteQuest",
-                    "Fly": true
-                }
-            ]
-        }
-    ]
-}
->>>>>>> 83a9d321
+      ]
+    }
+  ]
+}