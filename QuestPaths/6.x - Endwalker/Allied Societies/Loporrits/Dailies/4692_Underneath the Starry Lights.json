{
  "$schema": "https://git.carvel.li/liza/Questionable/raw/branch/master/QuestPaths/quest-v1.json",
<<<<<<< HEAD
  "Author": "pot0to",
=======
  "Author": "Kaiser",
>>>>>>> 76ce411e
  "QuestSequence": [
    {
      "Sequence": 0,
      "Steps": [
        {
          "Position": {
            "X": -201.42024,
            "Y": -49.149708,
            "Z": -273.68756
          },
          "TerritoryId": 959,
          "InteractionType": "WalkTo"
        },
        {
          "DataId": 1044403,
          "Position": {
            "X": -203.5401,
            "Y": -48.949707,
            "Z": -273.60956
          },
          "TerritoryId": 959,
          "InteractionType": "AcceptQuest"
        }
      ]
    },
    {
<<<<<<< HEAD
      "Sequence": 255,
      "Steps": [
        {
          "DataId": 1044569,
          "Position": {
            "X": -385.6718,
            "Y": -151.67168,
            "Z": -261.28027
          },
          "TerritoryId": 959,
          "Fly": true,
          "InteractionType": "Interact",
          "AetheryteShortcut": "Mare Lamentorum - Bestways Burrow"
        },
        {
=======
      "Sequence": 1,
      "Steps": [
        {
          "DataId": 1044569,
          "Position": {
            "X": -385.6718,
            "Y": -151.67168,
            "Z": -261.28027
          },
          "TerritoryId": 959,
          "InteractionType": "Interact",
          "AetheryteShortcut": "Mare Lamentorum - Bestways Burrow",
          "StopDistance": 5,
          "Fly": true,
          "SkipConditions": {
            "AetheryteShortcutIf": {
              "NearPosition": {
                "Position": {
                  "X": -385.6718,
                  "Y": -151.67168,
                  "Z": -261.28027
                },
                "MaximumDistance": 30,
                "TerritoryId": 959
              }
            }
          }
        }
      ]
    },
    {
      "Sequence": 255,
      "Steps": [
        {
>>>>>>> 76ce411e
          "TerritoryId": 959,
          "InteractionType": "Craft",
          "ItemId": 38861,
          "ItemCount": 2
        },
        {
          "Position": {
            "X": -201.42024,
            "Y": -49.149708,
            "Z": -273.68756
          },
          "TerritoryId": 959,
          "InteractionType": "WalkTo",
          "AetheryteShortcut": "Mare Lamentorum - Bestways Burrow",
          "Fly": true,
          "SkipConditions": {
            "AetheryteShortcutIf": {
              "NearPosition": {
                "Position": {
                  "X": -201.42024,
                  "Y": -49.149708,
                  "Z": -273.68756
                },
                "MaximumDistance": 100,
                "TerritoryId": 959
              }
            }
          }
        },
        {
          "DataId": 1044403,
          "Position": {
            "X": -203.5401,
            "Y": -48.949707,
            "Z": -273.60956
          },
          "TerritoryId": 959,
          "InteractionType": "CompleteQuest"
        }
      ]
    }
  ]
}<|MERGE_RESOLUTION|>--- conflicted
+++ resolved
@@ -1,10 +1,6 @@
 {
   "$schema": "https://git.carvel.li/liza/Questionable/raw/branch/master/QuestPaths/quest-v1.json",
-<<<<<<< HEAD
-  "Author": "pot0to",
-=======
   "Author": "Kaiser",
->>>>>>> 76ce411e
   "QuestSequence": [
     {
       "Sequence": 0,
@@ -31,23 +27,6 @@
       ]
     },
     {
-<<<<<<< HEAD
-      "Sequence": 255,
-      "Steps": [
-        {
-          "DataId": 1044569,
-          "Position": {
-            "X": -385.6718,
-            "Y": -151.67168,
-            "Z": -261.28027
-          },
-          "TerritoryId": 959,
-          "Fly": true,
-          "InteractionType": "Interact",
-          "AetheryteShortcut": "Mare Lamentorum - Bestways Burrow"
-        },
-        {
-=======
       "Sequence": 1,
       "Steps": [
         {
@@ -82,7 +61,6 @@
       "Sequence": 255,
       "Steps": [
         {
->>>>>>> 76ce411e
           "TerritoryId": 959,
           "InteractionType": "Craft",
           "ItemId": 38861,
