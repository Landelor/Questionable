﻿using System.Collections.Generic;
using Questionable.Model.Common.Converter;

namespace Questionable.Model.Questing.Converter;

public sealed class EmoteConverter() : EnumConverter<EEmote>(Values)
{
    private static readonly Dictionary<EEmote, string> Values = new()
    {
        { EEmote.Bow, "bow" },
        { EEmote.Cheer, "cheer" },
        { EEmote.Clap, "clap" },
        { EEmote.Comfort, "comfort" },
        { EEmote.Dance, "dance" },
        { EEmote.Doubt, "doubt" },
        { EEmote.Doze, "doze" },
        { EEmote.Wave, "wave" },
        { EEmote.Kneel, "kneel" },
        { EEmote.Lookout, "lookout" },
        { EEmote.Me, "me" },
        { EEmote.Deny, "deny" },
        { EEmote.Poke, "poke" },
        { EEmote.Psych, "psych" },
        { EEmote.Rally, "rally" },
        { EEmote.Soothe, "soothe" },
        { EEmote.Stretch, "stretch" },
        { EEmote.Welcome, "welcome" },
        { EEmote.Happy, "happy" },
        { EEmote.Pray, "pray" },
        { EEmote.ImperialSalute, "imperialsalute" },
        { EEmote.Cry, "cry" },
        { EEmote.Pet, "pet" },
        { EEmote.Slap, "slap" },
        { EEmote.SundropDance, "sundropdance"},
        { EEmote.BattleStance, "battlestance" },
        { EEmote.VictoryPose, "victorypose" },
        { EEmote.Flex, "flex" },
        { EEmote.Respect, "respect" },
        { EEmote.Box, "box" },
<<<<<<< HEAD
        { EEmote.Uchiwasshoi, "uchiwasshoi" }
=======
        { EEmote.SundropDance, "sundropdance"},
        { EEmote.Disappointed, "disappointed" },
        { EEmote.ExamineSelf, "examineself" },
        { EEmote.Joy, "joy" },
>>>>>>> 17c90ba2
    };
}<|MERGE_RESOLUTION|>--- conflicted
+++ resolved
@@ -15,6 +15,7 @@
         { EEmote.Doubt, "doubt" },
         { EEmote.Doze, "doze" },
         { EEmote.Wave, "wave" },
+        { EEmote.Joy, "joy" },
         { EEmote.Kneel, "kneel" },
         { EEmote.Lookout, "lookout" },
         { EEmote.Me, "me" },
@@ -25,7 +26,9 @@
         { EEmote.Soothe, "soothe" },
         { EEmote.Stretch, "stretch" },
         { EEmote.Welcome, "welcome" },
+        { EEmote.ExamineSelf, "examineself" },
         { EEmote.Happy, "happy" },
+        { EEmote.Disappointed, "disappointed" },
         { EEmote.Pray, "pray" },
         { EEmote.ImperialSalute, "imperialsalute" },
         { EEmote.Cry, "cry" },
@@ -37,13 +40,6 @@
         { EEmote.Flex, "flex" },
         { EEmote.Respect, "respect" },
         { EEmote.Box, "box" },
-<<<<<<< HEAD
         { EEmote.Uchiwasshoi, "uchiwasshoi" }
-=======
-        { EEmote.SundropDance, "sundropdance"},
-        { EEmote.Disappointed, "disappointed" },
-        { EEmote.ExamineSelf, "examineself" },
-        { EEmote.Joy, "joy" },
->>>>>>> 17c90ba2
     };
 }